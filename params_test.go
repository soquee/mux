package mux_test

import (
	"net/http"
	"net/http/httptest"
	"strconv"
	"testing"

	"code.soquee.net/mux"
)

var paramsTests = [...]struct {
	routes  []string
	path    string
	params  []mux.ParamInfo
	noMatch bool
	panics  bool
}{
	0: {
		routes: []string{"/user/{account uint}/{user int}/{name string}/{f float}"},
		path:   "/user/123/-11/me/1.123",
		params: []mux.ParamInfo{
			{
				Value: uint64(123),
				Raw:   "123",
				Name:  "account",
				Type:  "uint",
			},
			{
				Value: int64(-11),
				Raw:   "-11",
				Name:  "user",
				Type:  "int",
			},
			{
				Value: "me",
				Raw:   "me",
				Name:  "name",
				Type:  "string",
			},
			{
				Value: float64(1.123),
				Raw:   "1.123",
				Name:  "f",
				Type:  "float",
			},
		},
	},
	1: {
		routes:  []string{"/{bad float}"},
		path:    "/notfloat",
		noMatch: true,
	},
	2: {
		routes: []string{"/one/{other path}"},
		path:   "/one/two/three",
		params: []mux.ParamInfo{
			{
				Value: "two/three",
				Raw:   "two/three",
				Name:  "other",
				Type:  "path",
			},
		},
	},
	3: {
		routes:  []string{"/a"},
		path:    "/b",
		noMatch: true,
	},
	4: {
		routes: []string{"/{}"},
		path:   "/b",
	},
	5: {
		routes: []string{"/{badtype}"},
		panics: true,
	},
	6: {
		routes: []string{"not/rooted"},
		panics: true,
	},
	7: {
		routes: []string{"unclean/./path"},
		panics: true,
	},
	8: {
		routes: []string{"unclean/../path"},
		panics: true,
	},
	9: {
<<<<<<< HEAD
		routes: []string{"/one/{other path}/three"},
		path:   "/one/two/three",
		params: []mux.ParamInfo{
			{
				Value:  "two/three",
				Raw:    "two/three",
				Name:   "other",
				Type:   "path",
				Offset: 5,
			},
		},
	},
	10: {
		routes: []string{"/one/{other path}/three"},
		path:   "/one/foo/three",
		params: []mux.ParamInfo{
			{
				Value:  "foo/three",
				Raw:    "foo/three",
				Name:   "other",
				Type:   "path",
				Offset: 5,
			},
		},
=======
		routes: []string{"/{}/"},
		path:   "/b/",
>>>>>>> cd401770
	},
}

// Used as an HTTP status code code to make sure the test path matches at
// least one of the routes. This is just a sanity check on the tests
// themselves.
const (
	testStatusCode     = 42
	notFoundStatusCode = 43
)

func paramsHandler(t *testing.T, params []mux.ParamInfo) http.HandlerFunc {
	return func(w http.ResponseWriter, r *http.Request) {
		p, err := mux.Path(r)
		if err != nil {
			t.Errorf("Error while generating canonical path: %v", err)
		}
		if p != r.URL.Path {
			t.Errorf("Unexpected path generated from context: want=%q, got=%q", r.URL.Path, p)
		}

		w.WriteHeader(testStatusCode)
		for _, v := range params {
			pinfo := mux.Param(r, v.Name)
			if pinfo.Value == nil {
				t.Errorf("No such parameter found %q", v.Name)
				continue
			}
			if pinfo.Value != v.Value {
				t.Errorf("Param values do not match: want=%v, got=%v)", v.Value, pinfo.Value)
			}
			if pinfo.Raw != v.Raw {
				t.Errorf("Param raw values do not match: want=%q, got=%q)", v.Raw, pinfo.Raw)
			}
			if pinfo.Name != v.Name {
				t.Errorf("Param names do not match: want=%q, got=%q)", v.Name, pinfo.Name)
			}
			if pinfo.Type != v.Type {
				t.Errorf("Param types do not match: want=%s, got=%s)", v.Type, pinfo.Type)
			}
		}
	}
}

func TestParams(t *testing.T) {
	for i, tc := range paramsTests {
		t.Run(strconv.Itoa(i), func(t *testing.T) {
			if tc.panics {
				defer func() {
					if r := recover(); r == nil {
						t.Errorf("Expected test to panic")
					}
				}()
			}

			var opts []mux.Option
			for _, route := range tc.routes {
				opts = append(opts, mux.HandleFunc("GET", route, paramsHandler(t, tc.params)))
			}
			opts = append(opts, mux.NotFound(codeHandler(t, notFoundStatusCode)))

			m := mux.New(opts...)
			rec := httptest.NewRecorder()
			m.ServeHTTP(rec, httptest.NewRequest("GET", tc.path, nil))
			switch {
			case tc.noMatch && rec.Code != notFoundStatusCode:
				t.Fatalf("Expected path to not be found, got code %d", rec.Code)
			case !tc.noMatch && rec.Code != testStatusCode:
				t.Fatalf("Test path (%q) did not match any route!", tc.path)
			}
		})
	}
}

func TestParamNotFound(t *testing.T) {
	pinfo := mux.Param(httptest.NewRequest("GET", "/", nil), "badparam")
	if pinfo.Value != nil {
		t.Errorf("Did not expect to find param but got %+v", pinfo)
	}
}<|MERGE_RESOLUTION|>--- conflicted
+++ resolved
@@ -87,38 +87,7 @@
 	8: {
 		routes: []string{"unclean/../path"},
 		panics: true,
-	},
-	9: {
-<<<<<<< HEAD
-		routes: []string{"/one/{other path}/three"},
-		path:   "/one/two/three",
-		params: []mux.ParamInfo{
-			{
-				Value:  "two/three",
-				Raw:    "two/three",
-				Name:   "other",
-				Type:   "path",
-				Offset: 5,
-			},
-		},
-	},
-	10: {
-		routes: []string{"/one/{other path}/three"},
-		path:   "/one/foo/three",
-		params: []mux.ParamInfo{
-			{
-				Value:  "foo/three",
-				Raw:    "foo/three",
-				Name:   "other",
-				Type:   "path",
-				Offset: 5,
-			},
-		},
-=======
-		routes: []string{"/{}/"},
-		path:   "/b/",
->>>>>>> cd401770
-	},
+  },
 }
 
 // Used as an HTTP status code code to make sure the test path matches at
