<<<<<<< HEAD
// Package mux is a fast and safe HTTP request multiplexer.
//
// The multiplexer in this package is capable of routing based on request method
// and a fixed rooted path (/favicon.ico) or subtree (/images/) which may
// include typed path parameters and wildcards (see "URL Parameters").
//
//	m := mux.New(
//		mux.Handle(http.MethodGet, "/profile/{username string}", http.NotFoundHandler()),
//		mux.HandleFunc(http.MethodGet, "/profile", http.RedirectHandler("/profile/me", http.StatusPermanentRedirect)),
//		mux.Handle(http.MethodPost, "/logout", logoutHandler()),
//	)
//
// URL Parameters
//
// Routes registered on the multiplexer may contain variable path parameters
// that comprise an optional name, followed by a type.
//
//     /user/{id int}/edit
//
// Valid types include:
//
//     int    eg. -1, 1 (int64 in Go)
//     uint   eg. 0, 1 (uint64 in Go)
//     float  eg. 1, 1.123, -1.123 (float64 in Go)
//     string eg. anything ({string} is the same as {})
//     path   eg. files/123.png
//
// All numeric types are 64 bits wide.
// Parameters of type "path" always match the remainder of the input path but
// also do not prevent future route parameters from being matched.
// For example, the route:
//
//     /file/{p path}/foo
//
// matches both /file/a/foo and /file/b/foo and p will have the value "a/foo"
// and "b/foo" respectively.
// Similarly, the route:
//
//     /file/{p path}
//
// matches /file/foo.png and /file/myalbum/foo.png and p will have the value
// "foo.png" and "myalbum/foo.png" respectively.
//
// To retrieve the value of named path parameters see the Param function and the
// examples.
//
// Two paths with different typed variable parameters (including static routes)
// in the same position are not allowed.
// Attempting to register any two of the following routes will panic:
//
//     /user/{a int}/new
//     /user/{b int}/edit
//     /user/{float}/edit
//     /user/{b string}/edit
//     /user/me
package mux // import "code.soquee.net/mux"
=======
package mux
>>>>>>> cd401770

import (
	"context"
	"fmt"
	"net/http"
	"path"
	"strings"
)

// ctxRoute is a type used as the context key when storing a route on the HTTP
// context for future use.
type ctxRoute struct{}

const (
	typStatic = "static"
	typWild   = "path"
	typString = "string"
	typUint   = "uint"
	typInt    = "int"
	typFloat  = "float"
)

// ServeMux is an HTTP request multiplexer.
// It matches the URL of each incoming request against a list of registered
// patterns and calls the handler for the pattern that most closely matches the
// URL.
type ServeMux struct {
	node             node
	notFound         http.Handler
	methodNotAllowed http.Handler
	options          func(node) http.Handler
}

// New allocates and returns a new ServeMux.
func New(opts ...Option) *ServeMux {
	mux := &ServeMux{
		node: node{
			name:     "/",
			typ:      typStatic,
			handlers: make(map[string]http.Handler),
		},
		notFound: http.HandlerFunc(http.NotFound),
		methodNotAllowed: http.HandlerFunc(func(w http.ResponseWriter, r *http.Request) {
			http.Error(w, http.StatusText(http.StatusMethodNotAllowed), http.StatusMethodNotAllowed)
		}),
		options: defOptions,
	}
	for _, o := range opts {
		o(mux)
	}
	return mux
}

// ServeHTTP dispatches the request to the handler whose pattern most closely
// matches the request URL.
func (mux *ServeMux) ServeHTTP(w http.ResponseWriter, r *http.Request) {
	h, newReq := mux.handler(r)
	h.ServeHTTP(w, newReq)
}

// Handler returns the handler to use for the given request, consulting
// r.URL.Path.
// It always returns a non-nil handler and request.
//
// The path used is unchanged for CONNECT requests.
//
// If there is no registered handler that applies to the request, Handler
// returns a page not found handler.
// If a new request is returned it uses a context that contains any route
// parameters that were matched against the request path.
func (mux *ServeMux) Handler(r *http.Request) (http.Handler, *http.Request) {
	return mux.handler(r)
}

// handler returns the handler to use for the given request and a new request
// with parameters set on the context.
func (mux *ServeMux) handler(r *http.Request) (http.Handler, *http.Request) {
	// TODO: Add /tree to /tree/ redirect option and apply here.
	path := r.URL.Path

	// CONNECT requests are not canonicalized
	if r.Method != http.MethodConnect {
		path = cleanPath(r.URL.Path)
		if path != r.URL.Path {
			url := *r.URL
			url.Path = path
			return http.RedirectHandler(url.String(), http.StatusPermanentRedirect), r
		}
	}

	node := &mux.node
	path = strings.TrimPrefix(path, "/")

	// Requests for /
	if path == "" {
		h, ok := mux.node.handlers[r.Method]
		if !ok {
			switch {
			case r.Method == http.MethodOptions && mux.options != nil:
				return mux.options(mux.node), r
			case mux.methodNotAllowed != nil && (mux.options != nil || len(mux.node.handlers) > 0):
				return mux.methodNotAllowed, r
			}
			return mux.notFound, r
		}

		r = r.WithContext(context.WithValue(r.Context(), ctxRoute{}, mux.node.route))
		return h, r
	}

	offset := uint(1)

nodeloop:
	for node != nil {
		// If this is a variable route
		if len(node.child) == 1 && node.child[0].typ != typStatic {
			var part, remain string
			part, remain, r = node.child[0].match(path, offset, r)
			offset++

			// If the type doesn't match, we're done.
			if part == "" {
				return mux.notFound, r
			}

			// The variable route matched and it's the last thing in the path, so we
			// have our route:
			if remain == "" {
				h, ok := node.child[0].handlers[r.Method]
				if !ok {
					switch {
					case r.Method == http.MethodOptions && mux.options != nil:
						return mux.options(node.child[0]), r
					case mux.methodNotAllowed != nil && (mux.options != nil || len(node.child[0].handlers) > 0):
						return mux.methodNotAllowed, r
					}
					return mux.notFound, r
				}

				r = r.WithContext(context.WithValue(r.Context(), ctxRoute{}, node.child[0].route))
				return h, r
			}
			node = &node.child[0]
			path = remain
			continue
		}

		// If this is a static route
		for _, child := range node.child {
			var part, remain string
			part, remain, r = child.match(path, offset, r)
			offset++
			// The child did not match, so check the next.
			if part == "" {
				path = remain
				continue
			}

			// The child matched and was the last thing in the path, so we have our
			// route:
			if remain == "" {
				h, ok := child.handlers[r.Method]
				if !ok {
					switch {
					case r.Method == http.MethodOptions && mux.options != nil:
						return mux.options(child), r
					case mux.methodNotAllowed != nil && (mux.options != nil || len(mux.node.handlers) > 0):
						return mux.methodNotAllowed, r
					}
					return mux.notFound, r
				}

				r = r.WithContext(context.WithValue(r.Context(), ctxRoute{}, child.route))
				return h, r
			}

			// The child matched but was not the last one, move on to the next match.
			node = &child
			path = remain
			continue nodeloop
		}

		// No child matched.
		return mux.notFound, r
	}

	return mux.notFound, r
}

// parseParam returns a node with an empty handler from a path component.
func parseParam(pattern string) (name string, typ string) {
	// README:
	// The various checks in this function are a tad brittle and *order matters*
	// in subtle ways.
	// Be careful when refactoring this function.
	// that something is missing re-ordering these checks may result in panics.
	// Eventually we should build a proper tokenizer for this.

	// Static route components aren't patterns and must match exactly.
	if pattern[0] != '{' || pattern[len(pattern)-1] != '}' {
		return pattern, typStatic
	}

	// {} is an unnamed variable (it matches any single path component)
	if len(pattern) == 2 {
		return "", typString
	}

	// Variable matches ("{name type}" or "{type}")
	idx := strings.IndexByte(pattern, ' ')
	if idx == -1 {
		idx = 0
	}
	typ = pattern[idx+1 : len(pattern)-1]
	if idx == 0 {
		idx = 1
	}

	switch typ {
	case typInt, typUint, typFloat, typString, typWild:
		return pattern[1:idx], typ
	}
	panic(fmt.Sprintf("invalid type: %q", typ))
}

func nextPart(path string) (string, string) {
	idx := strings.IndexByte(path, '/')
	if idx == -1 {
		return path, ""
	}
	return path[:idx], path[idx+1:]
}

// Code below this line was taken from the Go source and is used under the terms
// of Go's BSD license (see the file LICENSE-GO). Its copyright statement is
// below:
//
// Copyright 2009 The Go Authors. All rights reserved.
// Use of this source code is governed by a BSD-style
// license that can be found in the LICENSE file.

// Return the canonical path for p, eliminating . and .. elements.
func cleanPath(p string) string {
	if p == "" {
		return "/"
	}
	if p[0] != '/' {
		p = "/" + p
	}
	np := path.Clean(p)
	// path.Clean removes trailing slash except for root;
	// put the trailing slash back if necessary.
	if p[len(p)-1] == '/' && np != "/" {
		np += "/"
	}
	return np
}<|MERGE_RESOLUTION|>--- conflicted
+++ resolved
@@ -1,63 +1,4 @@
-<<<<<<< HEAD
-// Package mux is a fast and safe HTTP request multiplexer.
-//
-// The multiplexer in this package is capable of routing based on request method
-// and a fixed rooted path (/favicon.ico) or subtree (/images/) which may
-// include typed path parameters and wildcards (see "URL Parameters").
-//
-//	m := mux.New(
-//		mux.Handle(http.MethodGet, "/profile/{username string}", http.NotFoundHandler()),
-//		mux.HandleFunc(http.MethodGet, "/profile", http.RedirectHandler("/profile/me", http.StatusPermanentRedirect)),
-//		mux.Handle(http.MethodPost, "/logout", logoutHandler()),
-//	)
-//
-// URL Parameters
-//
-// Routes registered on the multiplexer may contain variable path parameters
-// that comprise an optional name, followed by a type.
-//
-//     /user/{id int}/edit
-//
-// Valid types include:
-//
-//     int    eg. -1, 1 (int64 in Go)
-//     uint   eg. 0, 1 (uint64 in Go)
-//     float  eg. 1, 1.123, -1.123 (float64 in Go)
-//     string eg. anything ({string} is the same as {})
-//     path   eg. files/123.png
-//
-// All numeric types are 64 bits wide.
-// Parameters of type "path" always match the remainder of the input path but
-// also do not prevent future route parameters from being matched.
-// For example, the route:
-//
-//     /file/{p path}/foo
-//
-// matches both /file/a/foo and /file/b/foo and p will have the value "a/foo"
-// and "b/foo" respectively.
-// Similarly, the route:
-//
-//     /file/{p path}
-//
-// matches /file/foo.png and /file/myalbum/foo.png and p will have the value
-// "foo.png" and "myalbum/foo.png" respectively.
-//
-// To retrieve the value of named path parameters see the Param function and the
-// examples.
-//
-// Two paths with different typed variable parameters (including static routes)
-// in the same position are not allowed.
-// Attempting to register any two of the following routes will panic:
-//
-//     /user/{a int}/new
-//     /user/{b int}/edit
-//     /user/{float}/edit
-//     /user/{b string}/edit
-//     /user/me
-package mux // import "code.soquee.net/mux"
-=======
 package mux
->>>>>>> cd401770
 
 import (
 	"context"
